--- conflicted
+++ resolved
@@ -154,7 +154,6 @@
 	// Version endpoint
 	s.router.HandleFunc("/version", s.handleVersion).Methods("GET")
 
-<<<<<<< HEAD
 	// Register any additional routes first
 	for _, registerFunc := range s.additionalRoutes {
 		registerFunc(s.router)
@@ -173,12 +172,6 @@
 	if s.config.DebugEndpoints {
 		s.setupDebugEndpoints()
 	}
-=======
-	// API routes
-	api := s.router.PathPrefix("/api/v1").Subrouter()
-	// Placeholder endpoint - replaced when ingestion is enabled via RegisterRoutes
-	api.HandleFunc("/streams", s.handleStreamsPlaceholder).Methods("GET")
->>>>>>> 0bc4de17
 
 	// Register any additional routes
 	for _, registerFunc := range s.additionalRoutes {
@@ -256,7 +249,6 @@
 	s.healthMgr.Register(memChecker)
 }
 
-<<<<<<< HEAD
 // setupDebugEndpoints registers debug endpoints like pprof
 func (s *Server) setupDebugEndpoints() {
 	s.logger.Info("Enabling debug endpoints")
@@ -284,8 +276,6 @@
 	}).Methods("GET")
 }
 
-=======
->>>>>>> 0bc4de17
 // RegisterRoutes adds additional route handlers to the server
 func (s *Server) RegisterRoutes(registerFunc func(*mux.Router)) {
 	s.additionalRoutes = append(s.additionalRoutes, registerFunc)
